--- conflicted
+++ resolved
@@ -5,13 +5,8 @@
 [project]
 keywords = ["env manager", "api key manager", "secrets manager python", "bitwarden python", "environment variable manager", "secret management", "keyring", "Bitwarden integration"]
 name = "toru-vault"
-<<<<<<< HEAD
-version = "0.2.1"
-description = "ToruVault: A secure Python secrets manager and env manager for Bitwarden. Safely manage API keys, environment variables, and secrets with this Bitwarden Python integration. The perfect solution for developers seeking a reliable secrets manager for Python."
-=======
 version = "0.3.0"
 description = "ToruVault: A simple Python package for managing Bitwarden secrets"
->>>>>>> 4a90c6d6
 readme = "README.md"
 authors = [
     {name = "ToruAI", email = "mpaszynski@toruai.com"}
